//! The prover library
//!
//! This library provides the [Prover] type. It can be used for creating TLS connections with a
//! server which can be notarized with the help of a notary.

#![deny(missing_docs, unreachable_pub, unused_must_use)]
#![deny(clippy::all)]
#![forbid(unsafe_code)]

mod config;
mod error;
mod state;

pub use config::ProverConfig;
pub use error::ProverError;
pub use state::{Initialized, Notarize, ProverState};

use futures::{
    future::{join, try_join, FusedFuture},
    AsyncRead, AsyncWrite, Future, FutureExt, SinkExt, StreamExt,
};
use rand::Rng;
use std::{ops::Range, pin::Pin, sync::Arc};
use tls_client_async::{bind_client, ClosedConnection, TlsConnection};
use tls_mpc::{setup_components, MpcTlsLeader, TlsRole};

use actor_ot::{create_ot_receiver, create_ot_sender, ReceiverActorControl, SenderActorControl};
use mpz_core::commit::HashCommit;
use mpz_garble::{
    config::Role as GarbleRole,
    protocol::deap::{DEAPVm, PeerEncodings},
};
use mpz_share_conversion as ff;
use tls_client::{ClientConnection, ServerName};
use tlsn_core::{
    commitment::Blake3,
    merkle::MerkleTree,
    msg::{SignedSessionHeader, TlsnMessage},
    transcript::Transcript,
    Direction, NotarizedSession, SessionData, SubstringsCommitment, SubstringsCommitmentSet,
};
use uid_mux::{yamux, UidYamux, UidYamuxControl};
use utils_aio::{codec::BincodeMux, expect_msg_or_err, mux::MuxChannelSerde};

use crate::error::OTShutdownError;

#[cfg(feature = "tracing")]
use tracing::{debug, debug_span, instrument, Instrument};

/// Helper function to bind a new prover to the given sockets.
///
/// Returns a handle to the TLS connection, a future which returns the prover once the connection is
/// closed, and a future which must be polled for the connection to the Notary to make progress.
///
/// # Arguments
///
/// * `config` - The configuration for the prover.
/// * `client_socket` - The socket to the server.
/// * `notary_socket` - The socket to the notary.
#[allow(clippy::type_complexity)]
#[cfg_attr(
    feature = "tracing",
    instrument(level = "info", skip(client_socket, notary_socket), err)
)]
pub async fn bind_prover<
    S: AsyncWrite + AsyncRead + Send + Unpin + 'static,
    T: AsyncWrite + AsyncRead + Send + Unpin + 'static,
>(
    config: ProverConfig,
    client_socket: S,
    notary_socket: T,
) -> Result<
    (
        TlsConnection,
        ConnectionFuture<BincodeMux<UidYamuxControl>>,
        MuxFuture,
    ),
    ProverError,
> {
    let mut mux = UidYamux::new(yamux::Config::default(), notary_socket, yamux::Mode::Client);
    let mux_control = BincodeMux::new(mux.control());
    let extra_mux_control = mux.control();

    let mut mux_fut = MuxFuture {
        fut: Box::pin(async move { mux.run().await.map_err(ProverError::from) }),
    };

    let prover_fut =
        Prover::new(config, mux_control, extra_mux_control)?.bind_prover(client_socket);
    let (conn, conn_fut) = futures::select! {
        res = prover_fut.fuse() => res?,
        _ = (&mut mux_fut).fuse() => return Err(std::io::Error::from(std::io::ErrorKind::UnexpectedEof))?,
    };

    Ok((conn, conn_fut, mux_fut))
}

/// Multiplexer future which must be polled to make progress.
pub struct MuxFuture {
    fut: Pin<Box<dyn Future<Output = Result<(), ProverError>> + Send + 'static>>,
}

impl Future for MuxFuture {
    type Output = Result<(), ProverError>;

    fn poll(
        mut self: Pin<&mut Self>,
        cx: &mut std::task::Context<'_>,
    ) -> std::task::Poll<Self::Output> {
        self.fut.as_mut().poll(cx)
    }
}

/// TLS connection future which must be polled for the connection to make progress.
pub struct ConnectionFuture<T> {
    #[allow(clippy::type_complexity)]
    fut: Pin<Box<dyn Future<Output = Result<Prover<Notarize<T>>, ProverError>> + Send + 'static>>,
}

impl<T> Future for ConnectionFuture<T> {
    type Output = Result<Prover<Notarize<T>>, ProverError>;

    fn poll(
        mut self: Pin<&mut Self>,
        cx: &mut std::task::Context<'_>,
    ) -> std::task::Poll<Self::Output> {
        self.fut.as_mut().poll(cx)
    }
}

/// A prover instance.
#[derive(Debug)]
pub struct Prover<T: ProverState> {
    config: ProverConfig,
    state: T,
    mux_control: UidYamuxControl,
}

impl<T> Prover<Initialized<T>>
where
    T: MuxChannelSerde + Clone + Send + Sync + Unpin + 'static,
{
    /// Creates a new prover.
    ///
    /// # Arguments
    ///
    /// * `config` - The configuration for the prover.
    /// * `notary_mux` - The multiplexed connection to the notary.
    pub fn new(
        config: ProverConfig,
        notary_mux: T,
        mux_control: UidYamuxControl,
    ) -> Result<Self, ProverError> {
        let server_name = ServerName::try_from(config.server_dns())?;

        Ok(Self {
            config,
            state: Initialized {
                server_name,
                notary_mux,
            },
            mux_control,
        })
    }

    /// Binds the prover to the provided socket.
    #[cfg_attr(
        feature = "tracing",
        instrument(level = "debug", skip(self, socket), err)
    )]
    pub async fn bind_prover<S: AsyncWrite + AsyncRead + Send + Unpin + 'static>(
        self,
        socket: S,
    ) -> Result<(TlsConnection, ConnectionFuture<T>), ProverError> {
        let Initialized {
            server_name,
            notary_mux: mux,
        } = self.state;

        let (mpc_tls, vm, _, gf2, mut ot_fut) =
            setup_mpc_backend(&self.config, mux.clone()).await?;

        let config = tls_client::ClientConfig::builder()
            .with_safe_defaults()
            .with_root_certificates(self.config.root_cert_store.clone())
            .with_no_client_auth();
        let client = ClientConnection::new(Arc::new(config), Box::new(mpc_tls), server_name)?;

        let (conn, conn_fut) = bind_client(socket, client);

        let start_time = std::time::UNIX_EPOCH.elapsed().unwrap().as_secs();

        let fut = Box::pin({
            #[allow(clippy::let_and_return)]
            let fut = async move {
                let ClosedConnection {
                    mut client,
                    sent,
                    recv,
                } = futures::select! {
                    res = conn_fut.fuse() => res.unwrap(),
                    _ = ot_fut => return Err(OTShutdownError)?,
                };

                // Extra guard to guarantee that the server sent a close_notify.
                //
                // DO NOT REMOVE!
                //
                // This is necessary, as our protocol reveals the MAC key to the Notary afterwards
                // which could be used to authenticate modified TLS records if the Notary is
                // in the middle of the connection.
                if !client.received_close_notify() {
                    return Err(ProverError::ServerNoCloseNotify);
                }

                let backend = client
                    .backend_mut()
                    .as_any_mut()
                    .downcast_mut::<MpcTlsLeader>()
                    .unwrap();

                let handshake_decommitment = backend
                    .handshake_decommitment_mut()
                    .take()
                    .expect("handshake decommitment is set");
                let server_public_key = backend
                    .server_public_key()
                    .cloned()
                    .expect("server public key is set");

                Ok(Prover {
                    config: self.config,
                    state: Notarize {
                        notary_mux: mux,
                        vm,
                        ot_fut,
                        gf2,
                        start_time,
                        handshake_decommitment,
                        server_public_key,
                        transcript_tx: Transcript::new("tx", sent),
                        transcript_rx: Transcript::new("rx", recv),
                        commitments: Vec::default(),
                        substring_commitments: Vec::default(),
                    },
                    mux_control: self.mux_control,
                })
            };
            #[cfg(feature = "tracing")]
            let fut = fut.instrument(debug_span!("prover_tls_connection"));
            fut
        });

        Ok((conn, ConnectionFuture { fut }))
    }
}

impl<T> Prover<Notarize<T>>
where
    T: MuxChannelSerde + Clone + Send + Sync + Unpin + 'static,
{
    /// Returns the transcript of the sent requests
    pub fn sent_transcript(&self) -> &Transcript {
        &self.state.transcript_tx
    }

    /// Returns the transcript of the received responses
    pub fn recv_transcript(&self) -> &Transcript {
        &self.state.transcript_rx
    }

    /// Add a commitment to the sent requests
    pub fn add_commitment_sent(&mut self, range: Range<u32>) -> Result<(), ProverError> {
        self.add_commitment(range, Direction::Sent)
    }

    /// Add a commitment to the received responses
    pub fn add_commitment_recv(&mut self, range: Range<u32>) -> Result<(), ProverError> {
        self.add_commitment(range, Direction::Received)
    }

    #[cfg_attr(
        feature = "tracing",
        instrument(level = "debug", skip(self, range), err)
    )]
    fn add_commitment(
        &mut self,
        range: Range<u32>,
        direction: Direction,
    ) -> Result<(), ProverError> {
        let ids = match direction {
            Direction::Sent => self.state.transcript_tx.get_ids(&range),
            Direction::Received => self.state.transcript_rx.get_ids(&range),
        };

        let id_refs: Vec<_> = ids.iter().map(|id| id.as_str()).collect();

        let encodings = self
            .state
            .vm
            .get_peer_encodings(&id_refs)
            .map_err(|e| ProverError::MpcError(Box::new(e)))?;

        let (decommitment, commitment) = encodings.hash_commit();

        self.state.commitments.push(commitment);

        let commitment = Blake3::new(commitment).into();

        let commitment = SubstringsCommitment::new(
            self.state.substring_commitments.len() as u32,
            commitment,
            vec![range],
            direction,
            *decommitment.nonce(),
        );

        self.state.substring_commitments.push(commitment);

        Ok(())
    }

<<<<<<< HEAD
    pub async fn finalize(mut self) -> Result<NotarizedSession, ProverError> {
=======
    /// Finalize the notarization returning a [`NotarizedSession`]
    #[cfg_attr(feature = "tracing", instrument(level = "info", skip(self), err))]
    pub async fn finalize(self) -> Result<NotarizedSession, ProverError> {
>>>>>>> f1841e27
        let Notarize {
            notary_mux: mut mux,
            mut vm,
            mut ot_fut,
            mut gf2,
            start_time,
            handshake_decommitment,
            server_public_key,
            transcript_tx,
            transcript_rx,
            commitments,
            substring_commitments,
        } = self.state;

        let merkle_tree = MerkleTree::from_leaves(&commitments)?;
        let merkle_root = merkle_tree.root();

        let notarize_fut = async move {
            let mut channel = mux.get_channel("notarize").await?;

            channel
                .send(TlsnMessage::TranscriptCommitmentRoot(merkle_root))
                .await?;

            let notary_encoder_seed = vm
                .finalize()
                .await
                .map_err(|e| ProverError::MpcError(Box::new(e)))?
                .expect("encoder seed returned");

            gf2.reveal()
                .await
                .map_err(|e| ProverError::MpcError(Box::new(e)))?;

            let signed_header = expect_msg_or_err!(channel, TlsnMessage::SignedSessionHeader)?;

            Ok::<_, ProverError>((notary_encoder_seed, signed_header))
        };

        let (notary_encoder_seed, SignedSessionHeader { header, signature }) = futures::select! {
            _ = ot_fut => return Err(OTShutdownError)?,
            res = notarize_fut.fuse() => res?,
        };

        // Check the header is consistent with the Prover's view
        header.verify(
            start_time,
            &server_public_key,
            &merkle_tree.root(),
            &notary_encoder_seed,
            &handshake_decommitment,
        )?;

        let commitments = SubstringsCommitmentSet::new(substring_commitments);

        let data = SessionData::new(
            handshake_decommitment,
            transcript_tx,
            transcript_rx,
            merkle_tree,
            commitments,
        );

        self.mux_control.shutdown().await;

        Ok(NotarizedSession::new(header, Some(signature), data))
    }
}

#[cfg_attr(feature = "tracing", instrument(level = "debug", skip(mux), err))]
#[allow(clippy::type_complexity)]
async fn setup_mpc_backend<M: MuxChannelSerde + Clone + Send + 'static>(
    config: &ProverConfig,
    mut mux: M,
) -> Result<
    (
        MpcTlsLeader,
        DEAPVm<SenderActorControl, ReceiverActorControl>,
        ReceiverActorControl,
        ff::ConverterSender<ff::Gf2_128, SenderActorControl>,
        Pin<Box<dyn FusedFuture<Output = ()> + Send + 'static>>,
    ),
    ProverError,
> {
    #[cfg(feature = "tracing")]
    let (create_ot_sender, create_ot_receiver) = {
        debug!("Starting OT setup");
        (
            |mux: M, config| create_ot_sender(mux, config).in_current_span(),
            |mux: M, config| create_ot_receiver(mux, config).in_current_span(),
        )
    };

    let ((mut ot_send, ot_send_fut), (mut ot_recv, ot_recv_fut)) = futures::try_join!(
        create_ot_sender(mux.clone(), config.build_ot_sender_config()),
        create_ot_receiver(mux.clone(), config.build_ot_receiver_config())
    )
    .map_err(|e| ProverError::MpcError(Box::new(e)))?;

    // Join the OT background futures so they can be polled together
    let mut ot_fut = Box::pin(join(ot_send_fut, ot_recv_fut).map(|_| ()).fuse());

    futures::select! {
        _ = &mut ot_fut => return Err(OTShutdownError)?,
        res = try_join(ot_send.setup(), ot_recv.setup()).fuse() =>
            _ = res.map_err(|e| ProverError::MpcError(Box::new(e)))?,
    }

    #[cfg(feature = "tracing")]
    debug!("OT setup complete");

    let mut vm = DEAPVm::new(
        "vm",
        GarbleRole::Leader,
        rand::rngs::OsRng.gen(),
        mux.get_channel("vm").await?,
        Box::new(mux.clone()),
        ot_send.clone(),
        ot_recv.clone(),
    );

    let p256_sender_config = config.build_p256_sender_config();
    let channel = mux.get_channel(p256_sender_config.id()).await?;
    let p256_send =
        ff::ConverterSender::<ff::P256, _>::new(p256_sender_config, ot_send.clone(), channel);

    let p256_receiver_config = config.build_p256_receiver_config();
    let channel = mux.get_channel(p256_receiver_config.id()).await?;
    let p256_recv =
        ff::ConverterReceiver::<ff::P256, _>::new(p256_receiver_config, ot_recv.clone(), channel);

    let gf2_config = config.build_gf2_config();
    let channel = mux.get_channel(gf2_config.id()).await?;
    let gf2 = ff::ConverterSender::<ff::Gf2_128, _>::new(gf2_config, ot_send.clone(), channel);

    let mpc_tls_config = config.build_mpc_tls_config();

    let (ke, prf, encrypter, decrypter) = setup_components(
        mpc_tls_config.common(),
        TlsRole::Leader,
        &mut mux,
        &mut vm,
        p256_send,
        p256_recv,
        gf2.handle()
            .map_err(|e| ProverError::MpcError(Box::new(e)))?,
    )
    .await
    .map_err(|e| ProverError::MpcError(Box::new(e)))?;

    let channel = mux.get_channel(mpc_tls_config.common().id()).await?;
    let mpc_tls = MpcTlsLeader::new(mpc_tls_config, channel, ke, prf, encrypter, decrypter);

    #[cfg(feature = "tracing")]
    debug!("MPC backend setup complete");

    Ok((mpc_tls, vm, ot_recv, gf2, ot_fut))
}<|MERGE_RESOLUTION|>--- conflicted
+++ resolved
@@ -79,14 +79,12 @@
 > {
     let mut mux = UidYamux::new(yamux::Config::default(), notary_socket, yamux::Mode::Client);
     let mux_control = BincodeMux::new(mux.control());
-    let extra_mux_control = mux.control();
 
     let mut mux_fut = MuxFuture {
         fut: Box::pin(async move { mux.run().await.map_err(ProverError::from) }),
     };
 
-    let prover_fut =
-        Prover::new(config, mux_control, extra_mux_control)?.bind_prover(client_socket);
+    let prover_fut = Prover::new(config, mux_control)?.bind_prover(client_socket);
     let (conn, conn_fut) = futures::select! {
         res = prover_fut.fuse() => res?,
         _ = (&mut mux_fut).fuse() => return Err(std::io::Error::from(std::io::ErrorKind::UnexpectedEof))?,
@@ -133,7 +131,6 @@
 pub struct Prover<T: ProverState> {
     config: ProverConfig,
     state: T,
-    mux_control: UidYamuxControl,
 }
 
 impl<T> Prover<Initialized<T>>
@@ -146,11 +143,7 @@
     ///
     /// * `config` - The configuration for the prover.
     /// * `notary_mux` - The multiplexed connection to the notary.
-    pub fn new(
-        config: ProverConfig,
-        notary_mux: T,
-        mux_control: UidYamuxControl,
-    ) -> Result<Self, ProverError> {
+    pub fn new(config: ProverConfig, notary_mux: T) -> Result<Self, ProverError> {
         let server_name = ServerName::try_from(config.server_dns())?;
 
         Ok(Self {
@@ -159,7 +152,6 @@
                 server_name,
                 notary_mux,
             },
-            mux_control,
         })
     }
 
@@ -243,7 +235,6 @@
                         commitments: Vec::default(),
                         substring_commitments: Vec::default(),
                     },
-                    mux_control: self.mux_control,
                 })
             };
             #[cfg(feature = "tracing")]
@@ -320,13 +311,9 @@
         Ok(())
     }
 
-<<<<<<< HEAD
-    pub async fn finalize(mut self) -> Result<NotarizedSession, ProverError> {
-=======
     /// Finalize the notarization returning a [`NotarizedSession`]
     #[cfg_attr(feature = "tracing", instrument(level = "info", skip(self), err))]
     pub async fn finalize(self) -> Result<NotarizedSession, ProverError> {
->>>>>>> f1841e27
         let Notarize {
             notary_mux: mut mux,
             mut vm,
@@ -389,8 +376,6 @@
             merkle_tree,
             commitments,
         );
-
-        self.mux_control.shutdown().await;
 
         Ok(NotarizedSession::new(header, Some(signature), data))
     }
